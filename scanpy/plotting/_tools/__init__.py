import collections.abc as cabc
from copy import copy
import numpy as np
import pandas as pd
from cycler import Cycler
from matplotlib.axes import Axes
from matplotlib.figure import Figure
<<<<<<< HEAD
=======
from matplotlib.colors import Normalize
from scipy.sparse import issparse
>>>>>>> c488909a
from matplotlib import pyplot as pl
from matplotlib import rcParams, cm, colors
from anndata import AnnData
from typing import Union, Optional, List, Sequence, Iterable

from .._utils import savefig_or_show
from ..._utils import _doc_params, sanitize_anndata, subsample
from ..._compat import Literal
from ... import logging as logg
from .._anndata import ranking
from .._utils import timeseries, timeseries_subplot, timeseries_as_heatmap
from ..._settings import settings
from .._docs import (
    doc_scatter_embedding,
    doc_show_save_ax,
    doc_vbound_percentile,
    doc_panels,
)
from ...get import rank_genes_groups_df
from .scatterplots import pca, embedding, _panel_grid
from matplotlib.colors import Colormap

# ------------------------------------------------------------------------------
# PCA
# ------------------------------------------------------------------------------


@_doc_params(scatter_bulk=doc_scatter_embedding, show_save_ax=doc_show_save_ax)
def pca_overview(adata: AnnData, **params):
    """\
    Plot PCA results.

    The parameters are the ones of the scatter plot. Call pca_ranking separately
    if you want to change the default settings.

    Parameters
    ----------
    adata
        Annotated data matrix.
    color
        Keys for observation/cell annotation either as list `["ann1", "ann2"]` or
        string `"ann1,ann2,..."`.
    use_raw
        Use `raw` attribute of `adata` if present.
    {scatter_bulk}
    show
         Show the plot, do not return axis.
    save
        If `True` or a `str`, save the figure.
        A string is appended to the default filename.
        Infer the filetype if ending on {{`'.pdf'`, `'.png'`, `'.svg'`}}.
    """
    show = params['show'] if 'show' in params else None
    if 'show' in params:
        del params['show']
    pca(adata, **params, show=False)
    pca_loadings(adata, show=False)
    pca_variance_ratio(adata, show=show)


# backwards compat
pca_scatter = pca


def pca_loadings(
    adata: AnnData,
    components: Union[str, Sequence[int], None] = None,
    include_lowest: bool = True,
    show: Optional[bool] = None,
    save: Union[str, bool, None] = None,
):
    """\
    Rank genes according to contributions to PCs.

    Parameters
    ----------
    adata
        Annotated data matrix.
    components
        For example, ``'1,2,3'`` means ``[1, 2, 3]``, first, second, third
        principal component.
    include_lowest
        Show the genes with both highest and lowest loadings.
    show
        Show the plot, do not return axis.
    save
        If `True` or a `str`, save the figure.
        A string is appended to the default filename.
        Infer the filetype if ending on {`'.pdf'`, `'.png'`, `'.svg'`}.
    """
    if components is None:
        components = [1, 2, 3]
    elif isinstance(components, str):
        components = [int(x) for x in components.split(',')]
    components = np.array(components) - 1
    if np.any(components < 0):
        logg.error("Component indices must be greater than zero.")
        return
    ranking(
        adata,
        'varm',
        'PCs',
        indices=components,
        include_lowest=include_lowest,
    )
    savefig_or_show('pca_loadings', show=show, save=save)


def pca_variance_ratio(
    adata: AnnData,
    n_pcs: int = 30,
    log: bool = False,
    show: Optional[bool] = None,
    save: Union[bool, str, None] = None,
):
    """\
    Plot the variance ratio.

    Parameters
    ----------
    n_pcs
         Number of PCs to show.
    log
         Plot on logarithmic scale..
    show
         Show the plot, do not return axis.
    save
        If `True` or a `str`, save the figure.
        A string is appended to the default filename.
        Infer the filetype if ending on {`'.pdf'`, `'.png'`, `'.svg'`}.
    """
    ranking(
        adata,
        'uns',
        'variance_ratio',
        n_points=n_pcs,
        dictionary='pca',
        labels='PC',
        log=log,
    )
    savefig_or_show('pca_variance_ratio', show=show, save=save)


# ------------------------------------------------------------------------------
# Subgroup identification and ordering – clustering, pseudotime, branching
# and tree inference tools
# ------------------------------------------------------------------------------


def dpt_timeseries(
    adata: AnnData,
    color_map: Union[str, Colormap] = None,
    show: Optional[bool] = None,
    save: Optional[bool] = None,
    as_heatmap: bool = True,
):
    """\
    Heatmap of pseudotime series.

    Parameters
    ----------
    as_heatmap
        Plot the timeseries as heatmap.
    """
    if adata.n_vars > 100:
        logg.warning(
            'Plotting more than 100 genes might take some while, '
            'consider selecting only highly variable genes, for example.'
        )
    # only if number of genes is not too high
    if as_heatmap:
        # plot time series as heatmap, as in Haghverdi et al. (2016), Fig. 1d
        timeseries_as_heatmap(
            adata.X[adata.obs['dpt_order_indices'].values],
            var_names=adata.var_names,
            highlights_x=adata.uns['dpt_changepoints'],
            color_map=color_map,
        )
    else:
        # plot time series as gene expression vs time
        timeseries(
            adata.X[adata.obs['dpt_order_indices'].values],
            var_names=adata.var_names,
            highlights_x=adata.uns['dpt_changepoints'],
            xlim=[0, 1.3 * adata.X.shape[0]],
        )
    pl.xlabel('dpt order')
    savefig_or_show('dpt_timeseries', save=save, show=show)


def dpt_groups_pseudotime(
    adata: AnnData,
    color_map: Union[str, Colormap, None] = None,
    palette: Union[Sequence[str], Cycler, None] = None,
    show: Optional[bool] = None,
    save: Union[bool, str, None] = None,
):
    """Plot groups and pseudotime."""
    _, (ax_grp, ax_ord) = pl.subplots(2, 1)
    timeseries_subplot(
        adata.obs['dpt_groups'].cat.codes,
        time=adata.obs['dpt_order'].values,
        color=np.asarray(adata.obs['dpt_groups']),
        highlights_x=adata.uns['dpt_changepoints'],
        ylabel='dpt groups',
        yticks=(
            np.arange(len(adata.obs['dpt_groups'].cat.categories), dtype=int)
            if len(adata.obs['dpt_groups'].cat.categories) < 5
            else None
        ),
        palette=palette,
        ax=ax_grp,
    )
    timeseries_subplot(
        adata.obs['dpt_pseudotime'].values,
        time=adata.obs['dpt_order'].values,
        color=adata.obs['dpt_pseudotime'].values,
        xlabel='dpt order',
        highlights_x=adata.uns['dpt_changepoints'],
        ylabel='pseudotime',
        yticks=[0, 1],
        color_map=color_map,
        ax=ax_ord,
    )
    savefig_or_show('dpt_groups_pseudotime', save=save, show=show)


@_doc_params(show_save_ax=doc_show_save_ax)
def rank_genes_groups(
    adata: AnnData,
    groups: Union[str, Sequence[str]] = None,
    n_genes: int = 20,
    gene_symbols: Optional[str] = None,
    key: Optional[str] = 'rank_genes_groups',
    fontsize: int = 8,
    ncols: int = 4,
    sharey: bool = True,
    show: Optional[bool] = None,
    save: Optional[bool] = None,
    ax: Optional[Axes] = None,
    **kwds,
):
    """\
    Plot ranking of genes.

    Parameters
    ----------
    adata
        Annotated data matrix.
    groups
        The groups for which to show the gene ranking.
    gene_symbols
        Key for field in `.var` that stores gene symbols if you do not want to
        use `.var_names`.
    n_genes
        Number of genes to show.
    fontsize
        Fontsize for gene names.
    ncols
        Number of panels shown per row.
    sharey
        Controls if the y-axis of each panels should be shared. But passing
        `sharey=False`, each panel has its own y-axis range.
    {show_save_ax}
    """
    if 'n_panels_per_row' in kwds:
        n_panels_per_row = kwds['n_panels_per_row']
    else:
        n_panels_per_row = ncols
    reference = str(adata.uns[key]['params']['reference'])
    group_names = adata.uns[key]['names'].dtype.names if groups is None else groups
    # one panel for each group
    # set up the figure
    n_panels_x = min(n_panels_per_row, len(group_names))
    n_panels_y = np.ceil(len(group_names) / n_panels_x).astype(int)

    from matplotlib import gridspec

    fig = pl.figure(
        figsize=(
            n_panels_x * rcParams['figure.figsize'][0],
            n_panels_y * rcParams['figure.figsize'][1],
        )
    )
    gs = gridspec.GridSpec(nrows=n_panels_y, ncols=n_panels_x, wspace=0.22, hspace=0.3)

    ax0 = None
    ymin = np.Inf
    ymax = -np.Inf
    for count, group_name in enumerate(group_names):
        gene_names = adata.uns[key]['names'][group_name][:n_genes]
        scores = adata.uns[key]['scores'][group_name][:n_genes]

        # Setting up axis, calculating y bounds
        if sharey:
            ymin = min(ymin, np.min(scores))
            ymax = max(ymax, np.max(scores))

            if ax0 is None:
                ax = fig.add_subplot(gs[count])
                ax0 = ax
            else:
                ax = fig.add_subplot(gs[count], sharey=ax0)
        else:
            ymin = np.min(scores)
            ymax = np.max(scores)
            ymax += 0.3 * (ymax - ymin)

            ax = fig.add_subplot(gs[count])
            ax.set_ylim(ymin, ymax)

        ax.set_xlim(-0.9, n_genes - 0.1)

        # Mapping to gene_symbols
        if gene_symbols is not None:
            if adata.raw is not None and adata.uns[key]['params']['use_raw']:
                gene_names = adata.raw.var[gene_symbols][gene_names]
            else:
                gene_names = adata.var[gene_symbols][gene_names]

        # Making labels
        for ig, gene_name in enumerate(gene_names):
            ax.text(
                ig,
                scores[ig],
                gene_name,
                rotation='vertical',
                verticalalignment='bottom',
                horizontalalignment='center',
                fontsize=fontsize,
            )

        ax.set_title('{} vs. {}'.format(group_name, reference))
        if count >= n_panels_x * (n_panels_y - 1):
            ax.set_xlabel('ranking')

        # print the 'score' label only on the first panel per row.
        if count % n_panels_x == 0:
            ax.set_ylabel('score')

    if sharey is True:
        ymax += 0.3 * (ymax - ymin)
        ax.set_ylim(ymin, ymax)

    writekey = f"rank_genes_groups_{adata.uns[key]['params']['groupby']}"
    savefig_or_show(writekey, show=show, save=save)


def _fig_show_save_or_axes(plot_obj, return_fig, show, save):
    """
    Decides what to return
    """
    if return_fig:
        return plot_obj
    else:
        plot_obj.make_figure()
        savefig_or_show(plot_obj.DEFAULT_SAVE_PREFIX, show=show, save=save)
        show = settings.autoshow if show is None else show
        if show is False:
            return plot_obj.get_axes()


def _rank_genes_groups_plot(
    adata: AnnData,
    plot_type: str = 'heatmap',
    groups: Union[str, Sequence[str]] = None,
    n_genes: int = 10,
    groupby: Optional[str] = None,
    values_to_plot: Optional[str] = None,
    min_logfoldchange: Optional[float] = None,
    key: Optional[str] = None,
    show: Optional[bool] = None,
    save: Optional[bool] = None,
    return_fig: Optional[bool] = False,
    **kwds,
):
    """\
    Common function to call the different rank_genes_groups_* plots
    """
    if key is None:
        key = 'rank_genes_groups'

    if groupby is None:
        groupby = str(adata.uns[key]['params']['groupby'])
    group_names = adata.uns[key]['names'].dtype.names if groups is None else groups

    var_names = {}  # dict in which each group is the key and the n_genes are the values
    gene_names = []
    for group in group_names:
        if min_logfoldchange is not None:
            df = rank_genes_groups_df(adata, group, key=key)
            # select genes with given log_fold change
            genes_list = df[df.logfoldchanges > min_logfoldchange].names.tolist()[
                :n_genes
            ]
        else:
            # get all genes that are 'non-nan'
            genes_list = [
                gene for gene in adata.uns[key]['names'][group] if not pd.isnull(gene)
            ][:n_genes]

        if len(genes_list) == 0:
            logg.warning(f'No genes found for group {group}')
            continue
        var_names[group] = genes_list
        gene_names.extend(genes_list)

    # by default add dendrogram to plots
    kwds.setdefault('dendrogram', True)

    if plot_type in ['dotplot', 'matrixplot']:
        # these two types of plots can also
        # show score, logfoldchange and pvalues, in general any value from rank
        # genes groups
        title = None
        values_df = None
        if values_to_plot is not None:
            values_df = _get_values_to_plot(adata, values_to_plot, gene_names, key=key)
            title = values_to_plot
            if values_to_plot == 'logfoldchanges':
                title = 'log fold change'
            else:
                title = values_to_plot.replace("_", " ").replace('pvals', 'p-value')

        if plot_type == 'dotplot':
            from .._dotplot import dotplot

            _pl = dotplot(
                adata,
                var_names,
                groupby,
                dot_color_df=values_df,
                return_fig=True,
                **kwds,
            )
            if title is not None and 'colorbar_title' not in kwds:
                _pl.legend(colorbar_title=title)
        elif plot_type == 'matrixplot':
            from .._matrixplot import matrixplot

            _pl = matrixplot(
                adata, var_names, groupby, values_df=values_df, return_fig=True, **kwds
            )

            if title is not None and 'colorbar_title' not in kwds:
                _pl.legend(title=title)

        return _fig_show_save_or_axes(_pl, return_fig, show, save)

    elif plot_type == 'stacked_violin':
        from .._stacked_violin import stacked_violin

        _pl = stacked_violin(adata, var_names, groupby, return_fig=True, **kwds)
        return _fig_show_save_or_axes(_pl, return_fig, show, save)

    elif plot_type == 'heatmap':
        from .._anndata import heatmap

        return heatmap(adata, var_names, groupby, show=show, save=save, **kwds)

    elif plot_type == 'tracksplot':
        from .._anndata import tracksplot

        return tracksplot(adata, var_names, groupby, show=show, save=save, **kwds)


@_doc_params(show_save_ax=doc_show_save_ax)
def rank_genes_groups_heatmap(
    adata: AnnData,
    groups: Union[str, Sequence[str]] = None,
    n_genes: int = 10,
    groupby: Optional[str] = None,
    min_logfoldchange: Optional[float] = None,
    key: str = None,
    show: Optional[bool] = None,
    save: Optional[bool] = None,
    **kwds,
):
    """\
    Plot ranking of genes using heatmap plot (see :func:`~scanpy.pl.heatmap`)

    Parameters
    ----------
    adata
        Annotated data matrix.
    groups
        The groups for which to show the gene ranking.
    n_genes
        Number of genes to show.
    groupby
        The key of the observation grouping to consider. By default,
        the groupby is chosen from the rank genes groups parameter but
        other groupby options can be used.  It is expected that
        groupby is a categorical. If groupby is not a categorical observation,
        it would be subdivided into `num_categories` (see :func:`~scanpy.pl.heatmap`).
    min_logfoldchange
        Value to filter genes in groups if their logfoldchange is less than the
        min_logfoldchange
    key
        Key used to store the ranking results in `adata.uns`.
    **kwds
        Are passed to :func:`~scanpy.pl.heatmap`.
    {show_save_ax}
    """
    return _rank_genes_groups_plot(
        adata,
        plot_type='heatmap',
        groups=groups,
        n_genes=n_genes,
        groupby=groupby,
        key=key,
        min_logfoldchange=min_logfoldchange,
        show=show,
        save=save,
        **kwds,
    )


@_doc_params(show_save_ax=doc_show_save_ax)
def rank_genes_groups_tracksplot(
    adata: AnnData,
    groups: Union[str, Sequence[str]] = None,
    n_genes: int = 10,
    groupby: Optional[str] = None,
    min_logfoldchange: Optional[float] = None,
    key: Optional[str] = None,
    show: Optional[bool] = None,
    save: Optional[bool] = None,
    **kwds,
):
    """\
    Plot ranking of genes using heatmap plot (see :func:`~scanpy.pl.heatmap`)

    Parameters
    ----------
    adata
        Annotated data matrix.
    groups
        The groups for which to show the gene ranking.
    n_genes
        Number of genes to show.
    groupby
        The key of the observation grouping to consider. By default,
        the groupby is chosen from the rank genes groups parameter but
        other groupby options can be used.  It is expected that
        groupby is a categorical. If groupby is not a categorical observation,
        it would be subdivided into `num_categories` (see :func:`~scanpy.pl.heatmap`).
    min_logfoldchange
        Value to filter genes in groups if their logfoldchange is less than the
        min_logfoldchange
    key
        Key used to store the ranking results in `adata.uns`.
    **kwds
        Are passed to :func:`~scanpy.pl.tracksplot`.
    {show_save_ax}
    """

    return _rank_genes_groups_plot(
        adata,
        plot_type='tracksplot',
        groups=groups,
        n_genes=n_genes,
        groupby=groupby,
        key=key,
        min_logfoldchange=min_logfoldchange,
        show=show,
        save=save,
        **kwds,
    )


@_doc_params(show_save_ax=doc_show_save_ax)
def rank_genes_groups_dotplot(
    adata: AnnData,
    groups: Union[str, Sequence[str]] = None,
    n_genes: int = 10,
    groupby: Optional[str] = None,
    values_to_plot: Optional[
        Literal[
            'scores',
            'logfoldchanges',
            'pvals',
            'pvals_adj',
            'log10_pvals',
            'log10_pvals_adj',
        ]
    ] = None,
    min_logfoldchange: Optional[float] = None,
    key: Optional[str] = None,
    show: Optional[bool] = None,
    save: Optional[bool] = None,
    return_fig: Optional[bool] = False,
    **kwds,
):
    """\
    Plot ranking of genes using dotplot plot (see :func:`~scanpy.pl.dotplot`)

    Parameters
    ----------
    adata
        Annotated data matrix.
    groups
        The groups for which to show the gene ranking.
    n_genes
        Number of genes to show.
    groupby
        The key of the observation grouping to consider. By default,
        the groupby is chosen from the rank genes groups parameter but
        other groupby options can be used.  It is expected that
        groupby is a categorical. If groupby is not a categorical observation,
        it would be subdivided into `num_categories` (see :func:`~scanpy.pl.dotplot`).
    values_to_plot
        The mean gene values are plotted by default. Alternatively, any other
        values computed by `sc.rank_genes_groups` can be plotted. For example
        log fold change or p-value.
    min_logfoldchange
        Value to filter genes in groups if their logfoldchange is less than the
        min_logfoldchange
    key
        Key used to store the ranking results in `adata.uns`.
    {show_save_ax}
    return_fig
        Returns :class:`DotPlot` object. Useful for fine-tuning
        the plot. Takes precedence over `show=False`.
    **kwds
        Are passed to :func:`~scanpy.pl.dotplot`.

    Returns
    -------
    If `return_fig` is `True`, returns a :class:`DotPlot` object,
    else if `show` is false, return axes dict

    Examples
    --------
    >>> import scanpy as sc
    >>> adata = sc.datasets.pbmc68k_reduced()
    >>> sc.tl.rank_genes_groups(adata, 'bulk_labels', n_genes=adata.raw.shape[1])

    Plot `logfoldchanges` instead of gene expression. In this case a diverging colormap
    like `bwr` or `seismic` works better. To center the colormap in zero, the minimum
    and maximum values to plot are set to -4 and 4 respectively.
    Also, only genes with a log fold change of 3 or more are shown.
    >>> sc.pl.rank_genes_groups_dotplot(adata,
    ... n_genes=4, values_to_plot="logfoldchanges", cmap='bwr',
    ... vmin=-4, vmax=4, min_logfoldchange=3, colorbar_title='log fold change')

    """

    return _rank_genes_groups_plot(
        adata,
        plot_type='dotplot',
        groups=groups,
        n_genes=n_genes,
        groupby=groupby,
        values_to_plot=values_to_plot,
        key=key,
        min_logfoldchange=min_logfoldchange,
        show=show,
        save=save,
        return_fig=return_fig,
        **kwds,
    )


@_doc_params(show_save_ax=doc_show_save_ax)
def rank_genes_groups_stacked_violin(
    adata: AnnData,
    groups: Union[str, Sequence[str]] = None,
    n_genes: int = 10,
    groupby: Optional[str] = None,
    min_logfoldchange: Optional[float] = None,
    key: Optional[str] = None,
    show: Optional[bool] = None,
    save: Optional[bool] = None,
    return_fig: Optional[bool] = False,
    **kwds,
):
    """\
    Plot ranking of genes using stacked_violin plot
    (see :func:`~scanpy.pl.stacked_violin`)

    Parameters
    ----------
    adata
        Annotated data matrix.
    groups
        The groups for which to show the gene ranking.
    n_genes
        Number of genes to show.
    groupby
        The key of the observation grouping to consider. By default,
        the groupby is chosen from the rank genes groups parameter but
        other groupby options can be used.  It is expected that
        groupby is a categorical. If groupby is not a categorical observation,
        it would be subdivided into `num_categories` (see :func:`~scanpy.pl.stacked_violin`).
    min_logfoldchange
        Value to filter genes in groups if their logfoldchange is less than the
        min_logfoldchange
    key
        Key used to store the ranking results in `adata.uns`.
    {show_save_ax}
    return_fig
        Returns :class:`StackedViolin` object. Useful for fine-tuning
        the plot. Takes precedence over `show=False`.
    **kwds
        Are passed to :func:`~scanpy.pl.stacked_violin`.

    Returns
    -------
    If `return_fig` is `True`, returns a :class:`StackedViolin` object,
    else if `show` is false, return axes dict

    Examples
    --------
    >>> import scanpy as sc
    >>> adata = sc.datasets.pbmc68k_reduced()
    >>> sc.tl.rank_genes_groups(adata, 'bulk_labels', n_genes=adata.raw.shape[1])

    >>> sc.pl.rank_genes_groups_stacked_violin(adata, n_genes=4,
    ... min_logfoldchange=4, figsize=(8,6))

    """

    return _rank_genes_groups_plot(
        adata,
        plot_type='stacked_violin',
        groups=groups,
        n_genes=n_genes,
        groupby=groupby,
        key=key,
        min_logfoldchange=min_logfoldchange,
        show=show,
        save=save,
        return_fig=return_fig,
        **kwds,
    )


@_doc_params(show_save_ax=doc_show_save_ax)
def rank_genes_groups_matrixplot(
    adata: AnnData,
    groups: Union[str, Sequence[str]] = None,
    n_genes: int = 10,
    groupby: Optional[str] = None,
    values_to_plot: Optional[
        Literal[
            'scores',
            'logfoldchanges',
            'pvals',
            'pvals_adj',
            'log10_pvals',
            'log10_pvals_adj',
        ]
    ] = None,
    min_logfoldchange: Optional[float] = None,
    key: Optional[str] = None,
    show: Optional[bool] = None,
    save: Optional[bool] = None,
    return_fig: Optional[bool] = False,
    **kwds,
):
    """\
    Plot ranking of genes using matrixplot plot (see :func:`~scanpy.pl.matrixplot`)

    Parameters
    ----------
    adata
        Annotated data matrix.
    groups
        The groups for which to show the gene ranking.
    n_genes
        Number of genes to show.
    groupby
        The key of the observation grouping to consider. By default,
        the groupby is chosen from the rank genes groups parameter but
        other groupby options can be used.  It is expected that
        groupby is a categorical. If groupby is not a categorical observation,
        it would be subdivided into `num_categories` (see :func:`~scanpy.pl.matrixplot`).
    values_to_plot
        The mean gene values are plotted by default. Alternatively, any other
        values computed by `sc.rank_genes_groups` can be plotted. For example
        log fold change or p-value.
    min_logfoldchange
        Value to filter genes in groups if their logfoldchange is less than the
        min_logfoldchange
    key
        Key used to store the ranking results in `adata.uns`.
    {show_save_ax}
    return_fig
        Returns :class:`MatrixPlot` object. Useful for fine-tuning
        the plot. Takes precedence over `show=False`.
    **kwds
        Are passed to :func:`~scanpy.pl.matrixplot`.

    Returns
    -------
    If `return_fig` is `True`, returns a :class:`MatrixPlot` object,
    else if `show` is false, return axes dict

    Examples
    --------
    >>> import scanpy as sc
    >>> adata = sc.datasets.pbmc68k_reduced()
    >>> sc.tl.rank_genes_groups(adata, 'bulk_labels', n_genes=adata.raw.shape[1])

    Plot `logfoldchanges` instead of gene expression. In this case a diverging colormap
    like `bwr` or `seismic` works better. To center the colormap in zero, the minimum
    and maximum values to plot are set to -4 and 4 respectively.
    Also, only genes with a log fold change of 3 or more are shown.
    >>> sc.pl.rank_genes_groups_dotplot(adata,
    ... n_genes=4, values_to_plot="logfoldchanges", cmap='bwr',
    ... vmin=-4, vmax=4, min_logfoldchange=3, colorbar_title='log fold change')

    """

    return _rank_genes_groups_plot(
        adata,
        plot_type='matrixplot',
        groups=groups,
        n_genes=n_genes,
        groupby=groupby,
        values_to_plot=values_to_plot,
        key=key,
        min_logfoldchange=min_logfoldchange,
        show=show,
        save=save,
        return_fig=return_fig,
        **kwds,
    )


@_doc_params(show_save_ax=doc_show_save_ax)
def rank_genes_groups_violin(
    adata: AnnData,
    groups: Optional[Sequence[str]] = None,
    n_genes: int = 20,
    gene_names: Optional[Iterable[str]] = None,
    gene_symbols: Optional[str] = None,
    use_raw: Optional[bool] = None,
    key: Optional[str] = None,
    split: bool = True,
    scale: str = 'width',
    strip: bool = True,
    jitter: Union[int, float, bool] = True,
    size: int = 1,
    ax: Optional[Axes] = None,
    show: Optional[bool] = None,
    save: Optional[bool] = None,
):
    """\
    Plot ranking of genes for all tested comparisons.

    Parameters
    ----------
    adata
        Annotated data matrix.
    groups
        List of group names.
    n_genes
        Number of genes to show. Is ignored if `gene_names` is passed.
    gene_names
        List of genes to plot. Is only useful if interested in a custom gene list,
        which is not the result of :func:`scanpy.tl.rank_genes_groups`.
    gene_symbols
        Key for field in `.var` that stores gene symbols if you do not want to
        use `.var_names` displayed in the plot.
    use_raw
        Use `raw` attribute of `adata` if present. Defaults to the value that
        was used in :func:`~scanpy.tl.rank_genes_groups`.
    split
        Whether to split the violins or not.
    scale
        See :func:`~seaborn.violinplot`.
    strip
        Show a strip plot on top of the violin plot.
    jitter
        If set to 0, no points are drawn. See :func:`~seaborn.stripplot`.
    size
        Size of the jitter points.
    {show_save_ax}
    """
    if key is None:
        key = 'rank_genes_groups'
    groups_key = str(adata.uns[key]['params']['groupby'])
    if use_raw is None:
        use_raw = bool(adata.uns[key]['params']['use_raw'])
    reference = str(adata.uns[key]['params']['reference'])
    groups_names = adata.uns[key]['names'].dtype.names if groups is None else groups
    if isinstance(groups_names, str):
        groups_names = [groups_names]
    axs = []
    for group_name in groups_names:
        if gene_names is None:
            _gene_names = adata.uns[key]['names'][group_name][:n_genes]
        else:
            _gene_names = gene_names
        df = pd.DataFrame()
        new_gene_names = []
        for g in _gene_names:
            if adata.raw is not None and use_raw:
                X_col = adata.raw[:, g].X
                if gene_symbols:
                    g = adata.raw.var[gene_symbols][g]
            else:
                X_col = adata[:, g].X
                if gene_symbols:
                    g = adata.var[gene_symbols][g]
            X_col = X_col.toarray().flatten()
            new_gene_names.append(g)
            df[g] = X_col
        df['hue'] = adata.obs[groups_key].astype(str).values
        if reference == 'rest':
            df.loc[df['hue'] != group_name, 'hue'] = 'rest'
        else:
            df.loc[~df['hue'].isin([group_name, reference]), 'hue'] = np.nan
        df['hue'] = df['hue'].astype('category')
        df_tidy = pd.melt(df, id_vars='hue', value_vars=new_gene_names)
        x = 'variable'
        y = 'value'
        hue_order = [group_name, reference]
        import seaborn as sns

        _ax = sns.violinplot(
            x=x,
            y=y,
            data=df_tidy,
            inner=None,
            hue_order=hue_order,
            hue='hue',
            split=split,
            scale=scale,
            orient='vertical',
            ax=ax,
        )
        if strip:
            _ax = sns.stripplot(
                x=x,
                y=y,
                data=df_tidy,
                hue='hue',
                dodge=True,
                hue_order=hue_order,
                jitter=jitter,
                color='black',
                size=size,
                ax=_ax,
            )
        _ax.set_xlabel('genes')
        _ax.set_title('{} vs. {}'.format(group_name, reference))
        _ax.legend_.remove()
        _ax.set_ylabel('expression')
        _ax.set_xticklabels(new_gene_names, rotation='vertical')
        writekey = (
            f"rank_genes_groups_"
            f"{adata.uns[key]['params']['groupby']}_"
            f"{group_name}"
        )
        savefig_or_show(writekey, show=show, save=save)
        axs.append(_ax)
    if show is False:
        return axs


def sim(
    adata,
    tmax_realization: Optional[int] = None,
    as_heatmap: bool = False,
    shuffle: bool = False,
    show: Optional[bool] = None,
    save: Union[bool, str, None] = None,
):
    """\
    Plot results of simulation.

    Parameters
    ----------
    tmax_realization
        Number of observations in one realization of the time series. The data matrix
        adata.X consists in concatenated realizations.
    as_heatmap
        Plot the timeseries as heatmap.
    shuffle
        Shuffle the data.
    show
        Show the plot, do not return axis.
    save
        If `True` or a `str`, save the figure.
        A string is appended to the default filename.
        Infer the filetype if ending on {{`'.pdf'`, `'.png'`, `'.svg'`}}.
    """
    if tmax_realization is not None:
        tmax = tmax_realization
    elif 'tmax_write' in adata.uns:
        tmax = adata.uns['tmax_write']
    else:
        tmax = adata.n_obs
    n_realizations = adata.n_obs / tmax
    if not shuffle:
        if not as_heatmap:
            timeseries(
                adata.X,
                var_names=adata.var_names,
                xlim=[0, 1.25 * adata.n_obs],
                highlights_x=np.arange(tmax, n_realizations * tmax, tmax),
                xlabel='realizations',
            )
        else:
            # plot time series as heatmap, as in Haghverdi et al. (2016), Fig. 1d
            timeseries_as_heatmap(
                adata.X,
                var_names=adata.var_names,
                highlights_x=np.arange(tmax, n_realizations * tmax, tmax),
            )
        pl.xticks(
            np.arange(0, n_realizations * tmax, tmax),
            np.arange(n_realizations).astype(int) + 1,
        )
        savefig_or_show('sim', save=save, show=show)
    else:
        # shuffled data
        X = adata.X
        X, rows = subsample(X, seed=1)
        timeseries(
            X,
            var_names=adata.var_names,
            xlim=[0, 1.25 * adata.n_obs],
            highlights_x=np.arange(tmax, n_realizations * tmax, tmax),
            xlabel='index (arbitrary order)',
        )
        savefig_or_show('sim_shuffled', save=save, show=show)


@_doc_params(
    vminmax=doc_vbound_percentile, panels=doc_panels, show_save_ax=doc_show_save_ax
)
def embedding_density(
    adata: AnnData,
    # on purpose, there is no asterisk here (for backward compat)
    basis: str = 'umap',  # was positional before 1.4.5
    key: Optional[str] = None,  # was positional before 1.4.5
    groupby: Optional[str] = None,
    group: Optional[Union[str, List[str], None]] = 'all',
    color_map: Union[Colormap, str] = 'YlOrRd',
    bg_dotsize: Optional[int] = 80,
    fg_dotsize: Optional[int] = 180,
    vmax: Optional[int] = 1,
    vmin: Optional[int] = 0,
    vcenter: Optional[int] = None,
    norm: Optional[Normalize] = None,
    ncols: Optional[int] = 4,
    hspace: Optional[float] = 0.25,
    wspace: Optional[None] = None,
    title: str = None,
    show: Optional[bool] = None,
    save: Union[bool, str, None] = None,
    ax: Optional[Axes] = None,
    return_fig: Optional[bool] = None,
    **kwargs,
) -> Union[Figure, Axes, None]:
    """\
    Plot the density of cells in an embedding (per condition).

    Plots the gaussian kernel density estimates (over condition) from the
    `sc.tl.embedding_density()` output.

    This function was written by Sophie Tritschler and implemented into
    Scanpy by Malte Luecken.

    Parameters
    ----------
    adata
        The annotated data matrix.
    basis
        The embedding over which the density was calculated. This embedded
        representation should be found in `adata.obsm['X_[basis]']``.
    key
        Name of the `.obs` covariate that contains the density estimates. Alternatively, pass `groupby`.
    groupby
        Name of the condition used in `tl.embedding_density`. Alternatively, pass `key`.
    group
        The category in the categorical observation annotation to be plotted.
        For example, 'G1' in the cell cycle 'phase' covariate. If all categories
        are to be plotted use group='all' (default), If multiple categories
        want to be plotted use a list (e.g.: ['G1', 'S']. If the overall density
        wants to be ploted set group to 'None'.
    color_map
        Matplolib color map to use for density plotting.
    bg_dotsize
        Dot size for background data points not in the `group`.
    fg_dotsize
        Dot size for foreground data points in the `group`.
    {vminmax}
    {panels}
    {show_save_ax}

    Examples
    --------

    .. plot::
        :context: close-figs

        import scanpy as sc
        adata = sc.datasets.pbmc68k_reduced()
        sc.tl.umap(adata)
        sc.tl.embedding_density(adata, basis='umap', groupby='phase')

    Plot all categories be default

    .. plot::
        :context: close-figs

        sc.pl.embedding_density(adata, basis='umap', key='umap_density_phase')

    Plot selected categories

    .. plot::
        :context: close-figs

        sc.pl.embedding_density(
            adata,
            basis='umap',
            key='umap_density_phase',
            group=['G1', 'S'],
        )

    .. currentmodule:: scanpy

    See also
    --------
    tl.embedding_density
    """
    sanitize_anndata(adata)

    # Test user inputs
    basis = basis.lower()

    if basis == 'fa':
        basis = 'draw_graph_fa'

    if key is not None and groupby is not None:
        raise ValueError('either pass key or groupby but not both')

    if key is None:
        key = 'umap_density'
    if groupby is not None:
        key += f'_{groupby}'

    if f'X_{basis}' not in adata.obsm_keys():
        raise ValueError(
            f'Cannot find the embedded representation `adata.obsm[X_{basis!r}]`. '
            'Compute the embedding first.'
        )

    if key not in adata.obs or f'{key}_params' not in adata.uns:
        raise ValueError(
            'Please run `sc.tl.embedding_density()` first '
            'and specify the correct key.'
        )

    if 'components' in kwargs:
        logg.warning(
            'Components were specified, but will be ignored. Only the '
            'components used to calculate the density can be plotted.'
        )
        del kwargs['components']

    components = adata.uns[f'{key}_params']['components']
    groupby = adata.uns[f'{key}_params']['covariate']

    # turn group into a list if needed
    if group == 'all':
        if groupby is None:
            group = None
        else:
            group = list(adata.obs[groupby].cat.categories)
    elif isinstance(group, str):
        group = [group]

    if group is None and groupby is not None:
        raise ValueError(
            'Densities were calculated over an `.obs` covariate. '
            'Please specify a group from this covariate to plot.'
        )

    if group is not None and groupby is None:
        logg.warning(
            "value of 'group' is ignored because densities "
            "were not calculated for an `.obs` covariate."
        )
        group = None

    if np.min(adata.obs[key]) < 0 or np.max(adata.obs[key]) > 1:
        raise ValueError('Densities should be scaled between 0 and 1.')

    if wspace is None:
        #  try to set a wspace that is not too large or too small given the
        #  current figure size
        wspace = 0.75 / rcParams['figure.figsize'][0] + 0.02

    # Make the color map
    if isinstance(color_map, str):
        color_map = copy(cm.get_cmap(color_map))

    color_map.set_over('black')
    color_map.set_under('lightgray')
    # a name to store the density values is needed. To avoid
    # overwriting a user name a new random name is created
    while True:
        col_id = np.random.randint(1000, 10000)
        density_col_name = f'_tmp_embedding_density_column_{col_id}_'
        if density_col_name not in adata.obs.columns:
            break

    # if group is set, then plot it using multiple panels
    # (even if only one group is set)
    if (
        group is not None
        and not isinstance(group, str)
        and isinstance(group, cabc.Sequence)
    ):
        if ax is not None:
            raise ValueError("Can only specify `ax` if no `group` sequence is given.")
        fig, gs = _panel_grid(hspace, wspace, ncols, len(group))

        axs = []
        for count, group_name in enumerate(group):
            if group_name not in adata.obs[groupby].cat.categories:
                raise ValueError(
                    'Please specify a group from the `.obs` category '
                    'over which the density was calculated. '
                    f'Invalid group name: {group_name}'
                )

            ax = pl.subplot(gs[count])
            # Define plotting data
            dot_sizes = np.ones(adata.n_obs) * bg_dotsize
            group_mask = adata.obs[groupby] == group_name
            dens_values = -np.ones(adata.n_obs)
            dens_values[group_mask] = adata.obs[key][group_mask]
            adata.obs[density_col_name] = dens_values
            dot_sizes[group_mask] = np.ones(sum(group_mask)) * fg_dotsize

            if title is None:
                _title = group_name
            else:
                _title = title

            ax = embedding(
                adata,
                basis,
                components=components,
                color=density_col_name,
                color_map=color_map,
                size=dot_sizes,
                vmax=vmax,
                vmin=vmin,
                vcenter=vcenter,
                norm=norm,
                save=False,
                title=_title,
                ax=ax,
                show=False,
                **kwargs,
            )
            axs.append(ax)

        ax = axs
    else:
        dens_values = adata.obs[key]
        dot_sizes = np.ones(adata.n_obs) * fg_dotsize

        adata.obs[density_col_name] = dens_values

        # Ensure title is blank as default
        if title is None:
            title = group if group is not None else ""

        # Plot the graph
        fig_or_ax = embedding(
            adata,
            basis,
            components=components,
            color=density_col_name,
            color_map=color_map,
            size=dot_sizes,
            vmax=vmax,
            vmin=vmin,
            vcenter=vcenter,
            norm=norm,
            save=False,
            show=False,
            title=title,
            ax=ax,
            return_fig=return_fig,
            **kwargs,
        )
        if return_fig:
            fig = fig_or_ax
        else:
            ax = fig_or_ax

    # remove temporary column name
    adata.obs = adata.obs.drop(columns=[density_col_name])

    if return_fig:
        return fig
    savefig_or_show(f"{key}_", show=show, save=save)
    if show is False:
        return ax


def _get_values_to_plot(
    adata,
    values_to_plot: Literal[
        'scores',
        'logfoldchanges',
        'pvals',
        'pvals_adj',
        'log10_pvals',
        'log10_pvals_adj',
    ],
    gene_names: Sequence[str],
    groups: Optional[Sequence[str]] = None,
    key: Optional[str] = 'rank_genes_groups',
):
    """
    If rank_genes_groups has been called, this function
    prepares a dataframe containing scores, pvalues, logfoldchange etc to be plotted
    as dotplot or matrixplot.

    The dataframe index are the given groups and the columns are the gene_names

    uset for rank_genes_groups_dotplot

    Parameters
    ----------
    adata
    values_to_plot
        name of the value to plot
    gene_names
        gene names
    groups
        groupby categories
    key
        adata.uns key where the rank_genes_groups is stored. By default 'rank_genes_groups'
    Returns
    -------
    pandas DataFrame index=groups, columns=gene_names

    """
    values_df = None
    check_done = False
    if groups is None:
        groups = adata.uns[key]['names'].dtype.names
    if values_to_plot is not None:

        df_list = []
        for group in groups:
            df = rank_genes_groups_df(adata, group, key=key)
            # check that all genes are present as by default rank_genes_groups
            # only report the top 100 genes per category
            if not check_done:
                if df.shape[0] < adata.shape[1]:
                    message = (
                        "Please run `sc.tl.rank_genes_groups` with "
                        "'n_genes=adata.shape[1]' to save all gene "
                        f"scores. Currently, only {df.shape[0]} "
                        "are found"
                    )
                    logg.error(message)
                    raise ValueError(message)
            df['group'] = group
            df_list.append(df)

        values_df = pd.concat(df_list)
        if values_to_plot.startswith('log10'):
            column = values_to_plot.replace('log10_', '')
        else:
            column = values_to_plot
        values_df = pd.pivot(
            values_df, index='names', columns='group', values=column
        ).fillna(1)

        if values_to_plot in ['log10_pvals', 'log10_pvals_adj']:
            values_df = -1 * np.log10(values_df)

        values_df = values_df.loc[gene_names].T

    return values_df<|MERGE_RESOLUTION|>--- conflicted
+++ resolved
@@ -5,11 +5,8 @@
 from cycler import Cycler
 from matplotlib.axes import Axes
 from matplotlib.figure import Figure
-<<<<<<< HEAD
-=======
 from matplotlib.colors import Normalize
 from scipy.sparse import issparse
->>>>>>> c488909a
 from matplotlib import pyplot as pl
 from matplotlib import rcParams, cm, colors
 from anndata import AnnData
