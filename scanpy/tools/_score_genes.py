--- conflicted
+++ resolved
@@ -142,11 +142,7 @@
     _adata_subset = _adata[:, gene_pool] if len(gene_pool) < len(_adata.var_names) else _adata
     if issparse(x_or_layer(_adata_subset)):
         obs_avg = pd.Series(
-<<<<<<< HEAD
-            np.array(x_or_layer(_adata_subset).mean(axis=0)).flatten(), index=gene_pool)  # average expression of genes
-=======
-            np.array(_sparse_nanmean(_adata_subset.X, axis=0)).flatten(), index=gene_pool)  # average expression of genes
->>>>>>> 4b35178e
+            np.array(_sparse_nanmean(x_or_layer(_adata_subset)).flatten(), index=gene_pool)  # average expression of genes
     else:
         obs_avg = pd.Series(
             np.nanmean(x_or_layer(_adata_subset), axis=0), index=gene_pool)  # average expression of genes
@@ -168,25 +164,17 @@
     control_genes = list(control_genes - gene_list)
     gene_list = list(gene_list)
 
-<<<<<<< HEAD
     X_list = x_or_layer(_adata[:, gene_list])
-    if issparse(X_list): X_list = X_list.toarray()
-    X_control = x_or_layer(_adata[:, control_genes])
-    if issparse(X_control): X_control = X_control.toarray()
-    X_control = np.nanmean(X_control, axis=1)
-=======
-    X_list = _adata[:, gene_list].X
     if issparse(X_list):
         X_list = np.array(_sparse_nanmean(X_list, axis=1)).flatten()
     else:
         X_list = np.nanmean(X_list, axis=1)
 
-    X_control = _adata[:, control_genes].X
+    X_control = x_or_layer(_adata[:, control_genes])
     if issparse(X_control):
         X_control = np.array(_sparse_nanmean(X_control, axis=1)).flatten()
     else:
         X_control = np.nanmean(X_control, axis=1)
->>>>>>> 4b35178e
 
     if len(gene_list) == 0:
         # We shouldn't even get here, but just in case
@@ -199,11 +187,7 @@
         if x_or_layer(_adata[:, gene_list]).ndim == 2:
             vector = x_or_layer(_adata[:, gene_list]).toarray()[:, 0] # new anndata
         else:
-<<<<<<< HEAD
             vector =  x_or_layer(_adata[:, gene_list])  # old anndata
-=======
-            vector = _adata[:, gene_list].X  # old anndata
->>>>>>> 4b35178e
         score = vector - X_control
     else:
         score = X_list - X_control
