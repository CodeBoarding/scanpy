from __future__ import annotations

import inspect
import re
import sys
from contextlib import contextmanager
<<<<<<< HEAD
from enum import EnumMeta, IntEnum, StrEnum, auto
from functools import cached_property, partial, wraps
=======
from enum import EnumMeta, IntEnum
from functools import wraps
>>>>>>> 8335ff93
from logging import getLevelNamesMapping
from pathlib import Path
from time import time
from typing import TYPE_CHECKING, Literal, LiteralString, ParamSpec, TypeVar, get_args

from . import logging
from ._compat import deprecated, old_positionals
from ._singleton import SingletonMeta
from .logging import _RootLogger, _set_log_file, _set_log_level

if TYPE_CHECKING:
<<<<<<< HEAD
    from collections.abc import Callable, Generator, Iterable, Mapping
    from typing import Any, ClassVar, Self, TextIO
=======
    from collections.abc import Callable, Generator, Iterable
    from types import UnionType
    from typing import ClassVar, Concatenate, Self, TextIO
>>>>>>> 8335ff93

    from ._types import HVGFlavor

    # Collected from the print_* functions in matplotlib.backends
    _Format = (
        Literal["png", "jpg", "tif", "tiff"]  # noqa: PYI030
        | Literal["pdf", "ps", "eps", "svg", "svgz", "pgf"]
        | Literal["raw", "rgba"]
    )
    _VerbosityName = Literal["error", "warning", "info", "hint", "debug"]
    _LoggingLevelName = Literal["CRITICAL", "ERROR", "WARNING", "INFO", "HINT", "DEBUG"]

L = TypeVar("L", bound=LiteralString)
S = TypeVar("S")
T = TypeVar("T")
P = ParamSpec("P")
R = TypeVar("R")


AnnDataFileFormat = Literal["h5ad", "zarr"]


_preset_postprocessors: list[Callable[[], None]] = []


def _postprocess_preset_prop(
    prop: cached_property[T],
    param: str,
    get_map: Callable[[], Mapping[Preset, LiteralString]],
) -> None:
    map = get_map()

    map_type = inspect.signature(get_map).return_annotation
    value_type = re.fullmatch(r"Mapping\[Preset, (.*)\]", map_type)[1]

    added_doc = "\n".join(
        f":attr:`{k.name}`\n    Default: `{param}={v!r}`" for k, v in map.items()
    )

    prop.__doc__ = f"{prop.__doc__}\n\n{added_doc}"
    prop.func.__annotations__["return"] = value_type


def _preset_property(
    param: str,
) -> Callable[[Callable[[], Mapping[Preset, T]]], cached_property[T]]:
    def decorator(get_map: Callable[[], Mapping[Preset, T]]) -> cached_property[T]:
        @wraps(get_map)
        def get(self: Preset) -> T:
            return get_map()[self]

        prop = cached_property(get)
        _preset_postprocessors.append(
            partial(_postprocess_preset_prop, prop, param, get_map)
        )
        return prop

    return decorator


class Preset(StrEnum):
    """Presets for :attr:`scanpy.settings.preset`.

    See properties below for details.
    """

    ScanpyV1 = auto()
    """Scanpy 1.*’s default settings."""

    SeuratV5 = auto()
    """Try to match Seurat 5.* as closely as possible."""

    @_preset_property("flavor")
    def highly_variable_genes() -> Mapping[Preset, HVGFlavor]:
        """Flavor for :func:`~scanpy.pp.highly_variable_genes`."""
        return {
            Preset.ScanpyV1: "seurat",
            Preset.SeuratV5: "seurat_v3",
        }


for _postprocess in _preset_postprocessors:
    _postprocess()


_VERBOSITY_TO_LOGLEVEL: dict[int | _VerbosityName, _LoggingLevelName] = {
    "error": "ERROR",
    "warning": "WARNING",
    "info": "INFO",
    "hint": "HINT",
    "debug": "DEBUG",
}
_VERBOSITY_TO_LOGLEVEL.update(dict(enumerate(list(_VERBOSITY_TO_LOGLEVEL.values()))))


class VerbosityMeta(EnumMeta):
    @property
    @deprecated("Use `Verbosity.warning` instead")
    def warn(cls) -> Verbosity:
        return Verbosity.warning


class Verbosity(IntEnum, metaclass=VerbosityMeta):
    """Logging verbosity levels for :attr:`scanpy.settings.verbosity`."""

    error = 0
    """Error (`0`)"""
    warning = 1
    """Warning (`1`)"""
    info = 2
    """Info (`2`)"""
    hint = 3
    """Hint (`3`)"""
    debug = 4
    """Debug (`4`)"""

    def __eq__(self, other: object) -> bool:
        if isinstance(other, Verbosity):
            return self is other
        if isinstance(other, int):
            return self.value == other
        if isinstance(other, str):
            return self.name == other
        return NotImplemented

    @property
    def level(self) -> int:
        """The :ref:`logging level <levels>` corresponding to this verbosity level."""
        m = getLevelNamesMapping()
        return m[_VERBOSITY_TO_LOGLEVEL[self.name]]

    @contextmanager
    def override(
        self, verbosity: Verbosity | _VerbosityName | int
    ) -> Generator[Verbosity, None, None]:
        """Temporarily override verbosity.

        >>> import scanpy as sc
        >>> sc.settings.verbosity = sc.Verbosity.info
        >>> with sc.settings.verbosity.override(settings.verbosity.debug):
        ...     sc.settings.verbosity
        <Verbosity.debug: 4>
        >>> sc.settings.verbosity
        <Verbosity.info: 2>
        """
        settings.verbosity = verbosity
        yield self
        settings.verbosity = self


def _type_check(var: object, name: str, types: type | UnionType) -> None:
    if isinstance(var, types):
        return
    if isinstance(types, type):
        possible_types_str = types.__name__
    else:
        type_names = [t.__name__ for t in get_args(types)]
        possible_types_str = f"{', '.join(type_names[:-1])} or {type_names[-1]}"
    msg = f"{name} must be of type {possible_types_str}"
    raise TypeError(msg)


def _type_check_arg2(
    types: type | UnionType,
) -> Callable[[Callable[Concatenate[S, T, P], R]], Callable[Concatenate[S, T, P], R]]:
    def decorator(
        func: Callable[Concatenate[S, T, P], R],
    ) -> Callable[Concatenate[S, T, P], R]:
        @wraps(func)
        def wrapped(self: S, var: T, *args: P.args, **kwargs: P.kwargs) -> R:
            __tracebackhide__ = True
            _type_check(var, func.__name__, types)
            return func(self, var, *args, **kwargs)

        return wrapped

    return decorator


class SettingsMeta(SingletonMeta):
    _preset: Preset
    # logging
    _root_logger: _RootLogger
    _logfile: TextIO | None
    _verbosity: Verbosity
    # rest
    _n_pcs: int
    _plot_suffix: str
    _file_format_data: AnnDataFileFormat
    _file_format_figs: str
    _autosave: bool
    _autoshow: bool
    _writedir: Path
    _cachedir: Path
    _datasetdir: Path
    _figdir: Path
    _cache_compression: Literal["lzf", "gzip", None]
    _max_memory: float
    _n_jobs: int
    _categories_to_ignore: list[str]
    _frameon: bool
    """See set_figure_params."""
    _vector_friendly: bool
    """Set to true if you want to include pngs in svgs and pdfs."""
    _low_resolution_warning: bool
    """Print warning when saving a figure with low resolution."""
    _start: float
    """Time when the settings module is first imported."""
    _previous_time: float
    """Variable for timing program parts."""
    _previous_memory_usage: int
    """Stores the previous memory usage."""

    @property
    def preset(cls) -> Preset:
        """Preset to use."""
        return cls._preset

    @preset.setter
    def preset(cls, preset: Preset | str) -> None:
        cls._preset = Preset(preset)

    @property
    def verbosity(cls) -> Verbosity:
        """Verbosity level (default :attr:`Verbosity.warning`)."""
        return cls._verbosity

    @verbosity.setter
    def verbosity(cls, verbosity: Verbosity | _VerbosityName | int) -> None:
        verbosity_str_options: list[_VerbosityName] = [
            v for v in _VERBOSITY_TO_LOGLEVEL if isinstance(v, str)
        ]
        if isinstance(verbosity, Verbosity):
            cls._verbosity = verbosity
        elif isinstance(verbosity, int):
            cls._verbosity = Verbosity(verbosity)
        elif isinstance(verbosity, str):
            verbosity = verbosity.lower()
            if verbosity not in verbosity_str_options:
                msg = (
                    f"Cannot set verbosity to {verbosity}. "
                    f"Accepted string values are: {verbosity_str_options}"
                )
                raise ValueError(msg)
            cls._verbosity = Verbosity(verbosity_str_options.index(verbosity))
        else:
            _type_check(verbosity, "verbosity", str | int)
        _set_log_level(cls, _VERBOSITY_TO_LOGLEVEL[cls._verbosity.name])

    @property
    def N_PCS(cls) -> int:
        """Default number of principal components to use."""
        return cls._n_pcs

    @N_PCS.setter
    @_type_check_arg2(int)
    def N_PCS(cls, n_pcs: int) -> None:
        cls._n_pcs = n_pcs

    @property
    def plot_suffix(cls) -> str:
        """Global suffix that is appended to figure filenames."""
        return cls._plot_suffix

    @plot_suffix.setter
    @_type_check_arg2(str)
    def plot_suffix(cls, plot_suffix: str) -> None:
        cls._plot_suffix = plot_suffix

    @property
    def file_format_data(cls) -> AnnDataFileFormat:
        """File format for saving AnnData objects."""
        return cls._file_format_data

    @file_format_data.setter
    @_type_check_arg2(str)
    def file_format_data(cls, file_format: AnnDataFileFormat) -> None:
        if file_format not in (file_format_options := get_args(AnnDataFileFormat)):
            msg = (
                f"Cannot set file_format_data to {file_format}. "
                f"Must be one of {file_format_options}"
            )
            raise ValueError(msg)
        cls._file_format_data: AnnDataFileFormat = file_format

    @property
    def file_format_figs(cls) -> str:
        """File format for saving figures.

        For example `'png'`, `'pdf'` or `'svg'`. Many other formats work as well (see
        :func:`matplotlib.pyplot.savefig`).
        """
        return cls._file_format_figs

    @file_format_figs.setter
    @_type_check_arg2(str)
    def file_format_figs(self, figure_format: str) -> None:
        self._file_format_figs = figure_format

    @property
    def autosave(cls) -> bool:
        """Automatically save figures in :attr:`~scanpy.settings.figdir` (default `False`).

        Do not show plots/figures interactively.
        """
        return cls._autosave

    @autosave.setter
    @_type_check_arg2(bool)
    def autosave(cls, autosave: bool) -> None:
        cls._autosave = autosave

    @property
    def autoshow(cls) -> bool:
        """Automatically show figures if `autosave == False` (default `True`).

        There is no need to call the matplotlib pl.show() in this case.
        """
        return cls._autoshow

    @autoshow.setter
    @_type_check_arg2(bool)
    def autoshow(cls, autoshow: bool) -> None:
        cls._autoshow = autoshow

    @property
    def writedir(cls) -> Path:
        """Directory where the function scanpy.write writes to by default."""
        return cls._writedir

    @writedir.setter
    @_type_check_arg2(Path | str)
    def writedir(cls, writedir: Path | str) -> None:
        cls._writedir = Path(writedir)

    @property
    def cachedir(cls) -> Path:
        """Directory for cache files (default `'./cache/'`)."""
        return cls._cachedir

    @cachedir.setter
    @_type_check_arg2(Path | str)
    def cachedir(cls, cachedir: Path | str) -> None:
        cls._cachedir = Path(cachedir)

    @property
    def datasetdir(cls) -> Path:
        """Directory for example :mod:`~scanpy.datasets` (default `'./data/'`)."""
        return cls._datasetdir

    @datasetdir.setter
    @_type_check_arg2(Path | str)
    def datasetdir(cls, datasetdir: Path | str) -> None:
        cls._datasetdir = Path(datasetdir).resolve()

    @property
    def figdir(cls) -> Path:
        """Directory for saving figures (default `'./figures/'`)."""
        return cls._figdir

    @figdir.setter
    @_type_check_arg2(Path | str)
    def figdir(cls, figdir: Path | str) -> None:
        cls._figdir = Path(figdir)

    @property
    def cache_compression(cls) -> Literal["lzf", "gzip", None]:
        """Compression for `sc.read(..., cache=True)` (default `'lzf'`)."""
        return cls._cache_compression

    @cache_compression.setter
    def cache_compression(cls, cache_compression: Literal["lzf", "gzip", None]) -> None:
        if cache_compression not in {"lzf", "gzip", None}:
            msg = (
                f"`cache_compression` ({cache_compression}) "
                "must be in {'lzf', 'gzip', None}"
            )
            raise ValueError(msg)
        cls._cache_compression = cache_compression

    @property
    def max_memory(cls) -> int | float:
        """Maximum memory usage in Gigabyte.

        Is currently not well respected…
        """
        return cls._max_memory

    @max_memory.setter
    @_type_check_arg2(int | float)
    def max_memory(cls, max_memory: float) -> None:
        cls._max_memory = max_memory

    @property
    def n_jobs(cls) -> int:
        """Default number of jobs/ CPUs to use for parallel computing.

        Set to `-1` in order to use all available cores.
        Not all algorithms support special behavior for numbers < `-1`,
        so make sure to leave this setting as >= `-1`.
        """
        return cls._n_jobs

    @n_jobs.setter
    @_type_check_arg2(int)
    def n_jobs(cls, n_jobs: int) -> None:
        cls._n_jobs = n_jobs

    @property
    def logpath(cls) -> Path | None:
        """The file path `logfile` was set to."""
        return cls._logpath

    @logpath.setter
    @_type_check_arg2(Path | str)
    def logpath(cls, logpath: Path | str | None) -> None:
        if logpath is None:
            cls._logfile = None
            cls._logpath = None
            return
        # set via “file object” branch of logfile.setter
        cls.logfile = Path(logpath).open("a")  # noqa: SIM115
        cls._logpath = Path(logpath)

    @property
    def logfile(cls) -> TextIO | None:
        """The open file to write logs to.

        Set it to a :class:`~pathlib.Path` or :class:`str` to open a new one.
        The default `None` corresponds to :obj:`sys.stdout` in jupyter notebooks
        and to :obj:`sys.stderr` otherwise.

        For backwards compatibility, setting it to `''` behaves like setting it to `None`.
        """
        return cls._logfile

    @logfile.setter
    def logfile(cls, logfile: Path | str | TextIO | None) -> None:
        if not hasattr(logfile, "write") and logfile:
            cls.logpath = logfile
        else:  # file object
            if not logfile:  # None or ''
                logfile = sys.stdout if cls._is_run_from_ipython() else sys.stderr
            cls._logfile = logfile
            cls._logpath = None
            _set_log_file(cls)

    @property
    def categories_to_ignore(cls) -> list[str]:
        """Categories that are omitted in plotting etc."""
        return cls._categories_to_ignore

    @categories_to_ignore.setter
    def categories_to_ignore(cls, categories_to_ignore: Iterable[str]) -> None:
        categories_to_ignore = list(categories_to_ignore)
        for i, cat in enumerate(categories_to_ignore):
            _type_check(cat, f"categories_to_ignore[{i}]", str)
        cls._categories_to_ignore = categories_to_ignore

    # --------------------------------------------------------------------------------
    # Functions
    # --------------------------------------------------------------------------------

    @deprecated("Use `scanpy.set_figure_params` instead")
    def set_figure_params(cls, *args, **kwargs) -> None:
        cls.set_figure_params(*args, **kwargs)

    @old_positionals(
        "scanpy",
        "dpi",
        "dpi_save",
        "frameon",
        "vector_friendly",
        "fontsize",
        "figsize",
        "color_map",
        "format",
        "facecolor",
        "transparent",
        "ipython_format",
    )
    def _set_figure_params(  # noqa: PLR0913
        cls,
        *,
        scanpy: bool = True,
        dpi: int = 80,
        dpi_save: int = 150,
        frameon: bool = True,
        vector_friendly: bool = True,
        fontsize: int = 14,
        figsize: int | None = None,
        color_map: str | None = None,
        format: _Format = "pdf",
        facecolor: str | None = None,
        transparent: bool = False,
        ipython_format: str | Iterable[str] = "retina",
    ) -> None:
        """Set resolution/size, styling and format of figures.

        Parameters
        ----------
        scanpy
            Init default values for :obj:`matplotlib.rcParams` suited for Scanpy.
        dpi
            Resolution of rendered figures – this influences the size of figures in notebooks.
        dpi_save
            Resolution of saved figures.
            This should typically be higher to achieve publication quality.
        frameon
            Add frames and axes labels to scatter plots.
        vector_friendly
            Plot scatter plots using `png` backend even when exporting as `pdf` or `svg`.
        fontsize
            Set the fontsize for several `rcParams` entries. Ignored if `scanpy=False`.
        figsize
            Set `rcParams['figure.figsize']`.
        color_map
            Convenience method for setting the default color map. Ignored if `scanpy=False`.
        format
            This sets the default format for saving figures: `file_format_figs`.
        facecolor
            Sets backgrounds via `rcParams['figure.facecolor'] = facecolor` and
            `rcParams['axes.facecolor'] = facecolor`.
        transparent
            Save figures with transparent background.
            Sets `rcParams['savefig.transparent']`.
        ipython_format
            Only concerns the notebook/IPython environment; see
            `matplotlib_inline.backend_inline.set_matplotlib_formats
            <https://github.com/ipython/matplotlib-inline/blob/b93777db35267acefe6e37d14214360362d2e8b2/matplotlib_inline/backend_inline.py#L280-L281>`_
            for details.

        """
        if cls._is_run_from_ipython():
            # No docs yet: https://github.com/ipython/matplotlib-inline/issues/12
            from matplotlib_inline.backend_inline import set_matplotlib_formats

            if isinstance(ipython_format, str):
                ipython_format = [ipython_format]

            set_matplotlib_formats(*ipython_format)

        from matplotlib import rcParams

        cls._vector_friendly = vector_friendly
        cls.file_format_figs = format
        if dpi is not None:
            rcParams["figure.dpi"] = dpi
        if dpi_save is not None:
            rcParams["savefig.dpi"] = dpi_save
        if transparent is not None:
            rcParams["savefig.transparent"] = transparent
        if facecolor is not None:
            rcParams["figure.facecolor"] = facecolor
            rcParams["axes.facecolor"] = facecolor
        if scanpy:
            from .plotting._rcmod import set_rcParams_scanpy

            set_rcParams_scanpy(fontsize=fontsize, color_map=color_map)
        if figsize is not None:
            rcParams["figure.figsize"] = figsize
        cls._frameon = frameon

    @staticmethod
    def _is_run_from_ipython() -> bool:
        """Determine whether we're currently in IPython."""
        import builtins

        return getattr(builtins, "__IPYTHON__", False)

    def __str__(cls) -> str:
        return "\n".join(
            f"{k} = {v!r}"
            for k, v in inspect.getmembers(cls)
            if not k.startswith("_") and k != "getdoc"
        )


class settings(metaclass=SettingsMeta):
    """Settings for scanpy."""

    def __new__(cls) -> type[Self]:
        return cls

    _preset = Preset.ScanpyV1
    # logging
    _root_logger: ClassVar = _RootLogger(logging.INFO)
    _logfile: ClassVar = None
    _logpath: ClassVar = None
    _verbosity: ClassVar = Verbosity.warning
    # rest
    _n_pcs: ClassVar = 50
    _plot_suffix: ClassVar = ""
    _file_format_data: ClassVar = "h5ad"
    _file_format_figs: ClassVar = "pdf"
    _autosave: ClassVar = False
    _autoshow: ClassVar = True
    _writedir: ClassVar = Path("./write")
    _cachedir: ClassVar = Path("./cache")
    _datasetdir: ClassVar = Path("./data")
    _figdir: ClassVar = Path("./figures")
    _cache_compression: ClassVar = "lzf"
    _max_memory: ClassVar = 15
    _n_jobs: ClassVar = 1
    _categories_to_ignore: ClassVar = ["N/A", "dontknow", "no_gate", "?"]
    _frameon: ClassVar = True
    _vector_friendly: ClassVar = False
    _low_resolution_warning: ClassVar = True
    _start: ClassVar = time()
    _previous_time: ClassVar = _start
    _previous_memory_usage: ClassVar = -1<|MERGE_RESOLUTION|>--- conflicted
+++ resolved
@@ -4,13 +4,8 @@
 import re
 import sys
 from contextlib import contextmanager
-<<<<<<< HEAD
 from enum import EnumMeta, IntEnum, StrEnum, auto
 from functools import cached_property, partial, wraps
-=======
-from enum import EnumMeta, IntEnum
-from functools import wraps
->>>>>>> 8335ff93
 from logging import getLevelNamesMapping
 from pathlib import Path
 from time import time
@@ -22,14 +17,9 @@
 from .logging import _RootLogger, _set_log_file, _set_log_level
 
 if TYPE_CHECKING:
-<<<<<<< HEAD
     from collections.abc import Callable, Generator, Iterable, Mapping
-    from typing import Any, ClassVar, Self, TextIO
-=======
-    from collections.abc import Callable, Generator, Iterable
     from types import UnionType
     from typing import ClassVar, Concatenate, Self, TextIO
->>>>>>> 8335ff93
 
     from ._types import HVGFlavor
 
@@ -56,9 +46,7 @@
 
 
 def _postprocess_preset_prop(
-    prop: cached_property[T],
-    param: str,
-    get_map: Callable[[], Mapping[Preset, LiteralString]],
+    prop: cached_property[L], param: str, get_map: Callable[[], Mapping[Preset, L]]
 ) -> None:
     map = get_map()
 
@@ -75,10 +63,10 @@
 
 def _preset_property(
     param: str,
-) -> Callable[[Callable[[], Mapping[Preset, T]]], cached_property[T]]:
-    def decorator(get_map: Callable[[], Mapping[Preset, T]]) -> cached_property[T]:
+) -> Callable[[Callable[[], Mapping[Preset, L]]], cached_property[L]]:
+    def decorator(get_map: Callable[[], Mapping[Preset, L]]) -> cached_property[L]:
         @wraps(get_map)
-        def get(self: Preset) -> T:
+        def get(self: Preset) -> L:
             return get_map()[self]
 
         prop = cached_property(get)
