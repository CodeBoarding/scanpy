--- conflicted
+++ resolved
@@ -2249,10 +2249,6 @@
 def _reorder_categories_after_dendrogram(
     adata: AnnData,
     groupby: str | Sequence[str],
-<<<<<<< HEAD
-    dendrogram: bool | str | None,
-=======
->>>>>>> e27e2579
     *,
     dendrogram_key: str | None,
     var_names: Sequence[str],
@@ -2363,11 +2359,7 @@
 
 
 def _get_dendrogram_key(
-<<<<<<< HEAD
-    adata: AnnData, dendrogram_key: bool | str | None, groupby: str | Sequence[str]
-=======
     adata: AnnData, dendrogram_key: str | None, groupby: str | Sequence[str]
->>>>>>> e27e2579
 ) -> str:
     # the `dendrogram_key` can be a bool an NoneType or the name of the
     # dendrogram key. By default the name of the dendrogram key is 'dendrogram'
