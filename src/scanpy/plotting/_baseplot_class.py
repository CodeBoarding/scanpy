--- conflicted
+++ resolved
@@ -2,7 +2,7 @@
 
 from __future__ import annotations
 
-import collections.abc as cabc
+from collections.abc import Mapping
 from dataclasses import KW_ONLY, InitVar, dataclass, field
 from typing import TYPE_CHECKING, ClassVar, NamedTuple
 from warnings import warn
@@ -25,17 +25,13 @@
 )
 
 if TYPE_CHECKING:
-    from collections.abc import Iterable, Mapping, Sequence
+    from collections.abc import Iterable, MutableMapping, Sequence
     from typing import Literal, Self, Union
 
     from anndata import AnnData
     from matplotlib.axes import Axes
-<<<<<<< HEAD
-    from matplotlib.colors import Normalize
+    from matplotlib.colors import Colormap, Normalize
     from matplotlib.figure import Figure
-=======
-    from matplotlib.colors import Colormap, Normalize
->>>>>>> d27dcad7
 
     from .._utils import Empty
     from ._utils import ColorLike
@@ -121,7 +117,7 @@
     category_width = 0.37
     # gridspec parameter. Sets the space between mainplot, dendrogram and legend
     wspace: float = 0
-    cmap: str | None = "winter"
+    cmap: Colormap | str | None = "winter"
     legends_width: float = 1.5
     color_legend_title: str = "Expression\nlevel in group"
     are_axes_swapped: bool = False
@@ -133,7 +129,7 @@
     fig: Figure | None = None
     ax_dict: dict[str, Axes] | None = None
 
-    kwds: Mapping[str, object] = field(default_factory=dict)
+    kwds: MutableMapping[str, object] = field(default_factory=dict)
 
     # properties aliasing fields
     @property
@@ -165,7 +161,9 @@
         "category_width"
     )
     DEFAULT_WSPACE: ClassVar[DefaultProxy[float]] = DefaultProxy("wspace")
-    DEFAULT_COLORMAP: ClassVar[DefaultProxy[str]] = DefaultProxy("cmap")
+    DEFAULT_COLORMAP: ClassVar[DefaultProxy[Colormap | str | None]] = DefaultProxy(
+        "cmap"
+    )
     DEFAULT_LEGENDS_WIDTH: ClassVar[DefaultProxy[float]] = DefaultProxy("legends_width")
     DEFAULT_COLOR_LEGEND_TITLE: ClassVar[DefaultProxy[str]] = DefaultProxy(
         "color_legend_title"
@@ -1108,7 +1106,7 @@
 
         updates var_names, var_group_labels, var_group_positions
         """
-        if isinstance(self.var_names, cabc.Mapping):
+        if isinstance(self.var_names, Mapping):
             if self.has_var_groups:
                 logg.warning(
                     "`var_names` is a dictionary. This will reset the current "
