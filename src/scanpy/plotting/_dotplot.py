--- conflicted
+++ resolved
@@ -13,11 +13,7 @@
 from ._baseplot_class import BasePlot, doc_common_groupby_plot_args
 from ._docs import doc_common_plot_args, doc_show_save_ax, doc_vboundnorm
 from ._utils import (
-<<<<<<< HEAD
     DefaultProxy,
-=======
-    _dk,
->>>>>>> fe1ab429
     check_colornorm,
     fix_kwds,
     make_grid_spec,
@@ -156,7 +152,9 @@
     )
     DEFAULT_SIZE_LEGEND_TITLE: ClassVar[DefaultProxy[str]] = DefaultProxy("size_title")
 
-    def __post_init__(self, dendrogram: str | None, with_swapped_axes: bool) -> None:
+    def __post_init__(
+        self, dendrogram: bool | str | None, with_swapped_axes: bool
+    ) -> None:
         super().__post_init__(
             dendrogram=dendrogram, with_swapped_axes=with_swapped_axes
         )
@@ -820,7 +818,7 @@
     colorbar_title: str | None = DotPlot.color_legend_title,
     size_title: str | None = DotPlot.size_title,
     figsize: tuple[float, float] | None = None,
-    dendrogram: str | None = None,
+    dendrogram: bool | str | None = None,
     gene_symbols: str | None = None,
     var_group_positions: Sequence[tuple[int, int]] | None = None,
     var_group_labels: Sequence[str] | None = None,
@@ -976,14 +974,6 @@
         kwds=kwds,
     )
 
-<<<<<<< HEAD
-=======
-    if dendrogram:
-        dp.add_dendrogram(dendrogram_key=_dk(dendrogram))
-    if swap_axes:
-        dp.swap_axes()
-
->>>>>>> fe1ab429
     dp = dp.style(
         cmap=cmap,
         dot_max=dot_max,
