--- conflicted
+++ resolved
@@ -1,5 +1,6 @@
 from __future__ import annotations
 
+import warnings
 from dataclasses import KW_ONLY, InitVar, dataclass
 from typing import TYPE_CHECKING, ClassVar
 
@@ -18,7 +19,6 @@
 from ._utils import (
     DefaultProxy,
     _deprecated_scale,
-    _dk,
     check_colornorm,
     make_grid_spec,
     savefig_or_show,
@@ -116,7 +116,7 @@
     DEFAULT_SAVE_PREFIX: ClassVar[str] = "stacked_violin_"
 
     _: KW_ONLY
-    standard_scale: InitVar[Literal["var", "obs"] | None] = None
+    standard_scale: InitVar[Literal["var", "group"] | None] = None
 
     # overrides
     color_legend_title: str = "Median expression\nin group"
@@ -158,16 +158,7 @@
 
     # kwds defaults: TODO: make work with proxys
     DEFAULT_LINE_WIDTH = 0.2
-<<<<<<< HEAD
-    DEFAULT_DENSITY_NORM: Literal["area", "count", "width"] = "width"
-=======
-    DEFAULT_ROW_PALETTE = None
     DEFAULT_DENSITY_NORM: DensityNorm = "width"
-    DEFAULT_PLOT_YTICKLABELS = False
-    DEFAULT_YLIM = None
-    DEFAULT_PLOT_X_PADDING = 0.5  # a unit is the distance between two x-axis ticks
-    DEFAULT_PLOT_Y_PADDING = 0.5  # a unit is the distance between two y-axis ticks
->>>>>>> fe1ab429
 
     # set by default the violin plot cut=0 to limit the extend
     # of the violin plot as this produces better plots that wont extend
@@ -188,34 +179,9 @@
 
     def __post_init__(
         self,
-<<<<<<< HEAD
-        dendrogram: str | None,
+        dendrogram: bool | str | None,
         with_swapped_axes: bool,
-        standard_scale: Literal["var", "obs"] | None,
-=======
-        adata: AnnData,
-        var_names: _VarNames | Mapping[str, _VarNames],
-        groupby: str | Sequence[str],
-        *,
-        use_raw: bool | None = None,
-        log: bool = False,
-        num_categories: int = 7,
-        categories_order: Sequence[str] | None = None,
-        title: str | None = None,
-        figsize: tuple[float, float] | None = None,
-        gene_symbols: str | None = None,
-        var_group_positions: Sequence[tuple[int, int]] | None = None,
-        var_group_labels: Sequence[str] | None = None,
-        var_group_rotation: float | None = None,
-        layer: str | None = None,
-        standard_scale: Literal["var", "group"] | None = None,
-        ax: _AxesSubplot | None = None,
-        vmin: float | None = None,
-        vmax: float | None = None,
-        vcenter: float | None = None,
-        norm: Normalize | None = None,
-        **kwds,
->>>>>>> fe1ab429
+        standard_scale: Literal["var", "group"] | None,
     ):
         super().__post_init__(
             dendrogram=dendrogram, with_swapped_axes=with_swapped_axes
@@ -663,7 +629,7 @@
     title: str | None = None,
     colorbar_title: str | None = StackedViolin.color_legend_title,
     figsize: tuple[float, float] | None = None,
-    dendrogram: str | None = None,
+    dendrogram: bool | str | None = None,
     gene_symbols: str | None = None,
     var_group_positions: Sequence[tuple[int, int]] | None = None,
     var_group_labels: Sequence[str] | None = None,
@@ -822,13 +788,6 @@
         kwds=kwds,
     )
 
-<<<<<<< HEAD
-=======
-    if dendrogram:
-        vp.add_dendrogram(dendrogram_key=_dk(dendrogram))
-    if swap_axes:
-        vp.swap_axes()
->>>>>>> fe1ab429
     vp = vp.style(
         cmap=cmap,
         stripplot=stripplot,
