--- conflicted
+++ resolved
@@ -178,34 +178,9 @@
 
     def __post_init__(
         self,
-<<<<<<< HEAD
         dendrogram: str | None,
         with_swapped_axes: bool,
         standard_scale: Literal["var", "obs"] | None,
-=======
-        adata: AnnData,
-        var_names: _VarNames | Mapping[str, _VarNames],
-        groupby: str | Sequence[str],
-        *,
-        use_raw: bool | None = None,
-        log: bool = False,
-        num_categories: int = 7,
-        categories_order: Sequence[str] | None = None,
-        title: str | None = None,
-        figsize: tuple[float, float] | None = None,
-        gene_symbols: str | None = None,
-        var_group_positions: Sequence[tuple[int, int]] | None = None,
-        var_group_labels: Sequence[str] | None = None,
-        var_group_rotation: float | None = None,
-        layer: str | None = None,
-        standard_scale: Literal["var", "obs"] | None = None,
-        ax: _AxesSubplot | None = None,
-        vmin: float | None = None,
-        vmax: float | None = None,
-        vcenter: float | None = None,
-        norm: Normalize | None = None,
-        **kwds,
->>>>>>> f7405aa5
     ):
         super().__post_init__(
             dendrogram=dendrogram, with_swapped_axes=with_swapped_axes
